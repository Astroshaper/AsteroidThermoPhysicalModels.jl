name = "Astroshaper"
uuid = "ab46f4a3-3c83-4d86-98d6-41a8b1a2e76e"
authors = ["Masanori Kanamaru"]
version = "0.1.0"

[deps]
CairoMakie = "13f3f980-e62b-5c42-98c6-ff1f3baf88f0"
DataFrames = "a93c6f00-e57d-5684-b7b6-d8193f3e46c0"
FileIO = "5789e2e9-d7fb-5bc7-8068-2c6fae9b9549"
GLMakie = "e9467ef8-e4e7-5192-8a1a-b1aee30e663a"
HalfEdges = "b1055ec2-7fd2-11e8-0664-e1e21354bdb9"
Interpolations = "a98d9a8b-a2ab-59e6-89dd-64a1c18fca59"
JLD2 = "033835bb-8acc-5ee8-8aae-3f567f8a3819"
LinearAlgebra = "37e2e46d-f89d-539d-b4ee-838fcccc9c8e"
Makie = "ee78f7c6-11fb-53f2-987a-cfe4a2b5a57a"
Parameters = "d96e819e-fc66-5662-9728-84c9c7592b0a"
Pkg = "44cfe95a-1eb2-52ea-b672-e2afdf69b78f"
ProgressMeter = "92933f4c-e287-5a05-a399-4b506db050ca"
SPICE = "5bab7191-041a-5c2e-a744-024b9c3a5062"
ScatteredInterpolation = "3f865c0f-6dca-5f4d-999b-29fe1e7e3c92"
StaticArrays = "90137ffa-7385-5640-81b9-e52037218182"
Statistics = "10745b16-79ce-11e8-11f9-7d13ad32a3b2"
StructArrays = "09ab397b-f2b6-538f-b94a-2f83cf4a842a"

[compat]
<<<<<<< HEAD
HalfEdges = "0.2"
=======
DataFrames = "1"
>>>>>>> 0661445a
julia = "1"

[extras]
Aqua = "4c88cf16-eb10-579e-8560-4a9242c79595"
Test = "8dfed614-e22c-5e08-85e1-65c5234f0b40"

[targets]
test = ["Aqua", "Test"]<|MERGE_RESOLUTION|>--- conflicted
+++ resolved
@@ -23,11 +23,8 @@
 StructArrays = "09ab397b-f2b6-538f-b94a-2f83cf4a842a"
 
 [compat]
-<<<<<<< HEAD
 HalfEdges = "0.2"
-=======
 DataFrames = "1"
->>>>>>> 0661445a
 julia = "1"
 
 [extras]
