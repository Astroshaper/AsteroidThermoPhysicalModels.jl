--- conflicted
+++ resolved
@@ -23,9 +23,7 @@
 StructArrays = "09ab397b-f2b6-538f-b94a-2f83cf4a842a"
 
 [compat]
-<<<<<<< HEAD
 StructArrays = "0.6"
-=======
 Parameters = "0.12"
 StaticArrays = "1"
 GLMakie = "0.8"
@@ -38,7 +36,6 @@
 JLD2 = "0.4"
 HalfEdges = "0.2"
 DataFrames = "1"
->>>>>>> 0e920ffc
 julia = "1"
 
 [extras]
