name = "Astroshaper"
uuid = "ab46f4a3-3c83-4d86-98d6-41a8b1a2e76e"
authors = ["Masanori Kanamaru"]
version = "0.1.0"

[deps]
CairoMakie = "13f3f980-e62b-5c42-98c6-ff1f3baf88f0"
DataFrames = "a93c6f00-e57d-5684-b7b6-d8193f3e46c0"
FileIO = "5789e2e9-d7fb-5bc7-8068-2c6fae9b9549"
GLMakie = "e9467ef8-e4e7-5192-8a1a-b1aee30e663a"
HalfEdges = "b1055ec2-7fd2-11e8-0664-e1e21354bdb9"
Interpolations = "a98d9a8b-a2ab-59e6-89dd-64a1c18fca59"
JLD2 = "033835bb-8acc-5ee8-8aae-3f567f8a3819"
LinearAlgebra = "37e2e46d-f89d-539d-b4ee-838fcccc9c8e"
Makie = "ee78f7c6-11fb-53f2-987a-cfe4a2b5a57a"
Parameters = "d96e819e-fc66-5662-9728-84c9c7592b0a"
Pkg = "44cfe95a-1eb2-52ea-b672-e2afdf69b78f"
ProgressMeter = "92933f4c-e287-5a05-a399-4b506db050ca"
SPICE = "5bab7191-041a-5c2e-a744-024b9c3a5062"
ScatteredInterpolation = "3f865c0f-6dca-5f4d-999b-29fe1e7e3c92"
StaticArrays = "90137ffa-7385-5640-81b9-e52037218182"
Statistics = "10745b16-79ce-11e8-11f9-7d13ad32a3b2"
StructArrays = "09ab397b-f2b6-538f-b94a-2f83cf4a842a"

[compat]
<<<<<<< HEAD
JLD2 = "0.4"
=======
HalfEdges = "0.2"
DataFrames = "1"
>>>>>>> e82f2959
julia = "1"

[extras]
Aqua = "4c88cf16-eb10-579e-8560-4a9242c79595"
Test = "8dfed614-e22c-5e08-85e1-65c5234f0b40"

[targets]
test = ["Aqua", "Test"]<|MERGE_RESOLUTION|>--- conflicted
+++ resolved
@@ -23,12 +23,9 @@
 StructArrays = "09ab397b-f2b6-538f-b94a-2f83cf4a842a"
 
 [compat]
-<<<<<<< HEAD
 JLD2 = "0.4"
-=======
 HalfEdges = "0.2"
 DataFrames = "1"
->>>>>>> e82f2959
 julia = "1"
 
 [extras]
