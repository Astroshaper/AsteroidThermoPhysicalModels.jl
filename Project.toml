name = "Astroshaper"
uuid = "ab46f4a3-3c83-4d86-98d6-41a8b1a2e76e"
authors = ["Masanori Kanamaru"]
version = "0.1.0"

[deps]
CairoMakie = "13f3f980-e62b-5c42-98c6-ff1f3baf88f0"
DataFrames = "a93c6f00-e57d-5684-b7b6-d8193f3e46c0"
FileIO = "5789e2e9-d7fb-5bc7-8068-2c6fae9b9549"
GLMakie = "e9467ef8-e4e7-5192-8a1a-b1aee30e663a"
HalfEdges = "b1055ec2-7fd2-11e8-0664-e1e21354bdb9"
Interpolations = "a98d9a8b-a2ab-59e6-89dd-64a1c18fca59"
JLD2 = "033835bb-8acc-5ee8-8aae-3f567f8a3819"
LinearAlgebra = "37e2e46d-f89d-539d-b4ee-838fcccc9c8e"
Makie = "ee78f7c6-11fb-53f2-987a-cfe4a2b5a57a"
Parameters = "d96e819e-fc66-5662-9728-84c9c7592b0a"
Pkg = "44cfe95a-1eb2-52ea-b672-e2afdf69b78f"
ProgressMeter = "92933f4c-e287-5a05-a399-4b506db050ca"
SPICE = "5bab7191-041a-5c2e-a744-024b9c3a5062"
ScatteredInterpolation = "3f865c0f-6dca-5f4d-999b-29fe1e7e3c92"
StaticArrays = "90137ffa-7385-5640-81b9-e52037218182"
Statistics = "10745b16-79ce-11e8-11f9-7d13ad32a3b2"
StructArrays = "09ab397b-f2b6-538f-b94a-2f83cf4a842a"

[compat]
<<<<<<< HEAD
StaticArrays = "1"
=======
GLMakie = "0.8"
ProgressMeter = "1"
SPICE = "0.2"
Interpolations = "0.14"
Makie = "0.19"
CairoMakie = "0.10"
ScatteredInterpolation = "0.3"
JLD2 = "0.4"
HalfEdges = "0.2"
DataFrames = "1"
>>>>>>> 2e5af696
julia = "1"

[extras]
Aqua = "4c88cf16-eb10-579e-8560-4a9242c79595"
Test = "8dfed614-e22c-5e08-85e1-65c5234f0b40"

[targets]
test = ["Aqua", "Test"]<|MERGE_RESOLUTION|>--- conflicted
+++ resolved
@@ -23,9 +23,7 @@
 StructArrays = "09ab397b-f2b6-538f-b94a-2f83cf4a842a"
 
 [compat]
-<<<<<<< HEAD
 StaticArrays = "1"
-=======
 GLMakie = "0.8"
 ProgressMeter = "1"
 SPICE = "0.2"
@@ -36,7 +34,6 @@
 JLD2 = "0.4"
 HalfEdges = "0.2"
 DataFrames = "1"
->>>>>>> 2e5af696
 julia = "1"
 
 [extras]
