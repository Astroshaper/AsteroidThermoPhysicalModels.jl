--- conflicted
+++ resolved
@@ -23,14 +23,11 @@
 StructArrays = "09ab397b-f2b6-538f-b94a-2f83cf4a842a"
 
 [compat]
-<<<<<<< HEAD
 CairoMakie = "0.10"
-=======
 ScatteredInterpolation = "0.3"
 JLD2 = "0.4"
 HalfEdges = "0.2"
 DataFrames = "1"
->>>>>>> 7cbacefe
 julia = "1"
 
 [extras]
