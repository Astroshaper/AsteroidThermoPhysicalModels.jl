name = "Astroshaper"
uuid = "ab46f4a3-3c83-4d86-98d6-41a8b1a2e76e"
authors = ["Masanori Kanamaru"]
version = "0.1.0"

[deps]
CairoMakie = "13f3f980-e62b-5c42-98c6-ff1f3baf88f0"
DataFrames = "a93c6f00-e57d-5684-b7b6-d8193f3e46c0"
FileIO = "5789e2e9-d7fb-5bc7-8068-2c6fae9b9549"
GLMakie = "e9467ef8-e4e7-5192-8a1a-b1aee30e663a"
HalfEdges = "b1055ec2-7fd2-11e8-0664-e1e21354bdb9"
Interpolations = "a98d9a8b-a2ab-59e6-89dd-64a1c18fca59"
JLD2 = "033835bb-8acc-5ee8-8aae-3f567f8a3819"
LinearAlgebra = "37e2e46d-f89d-539d-b4ee-838fcccc9c8e"
Makie = "ee78f7c6-11fb-53f2-987a-cfe4a2b5a57a"
Parameters = "d96e819e-fc66-5662-9728-84c9c7592b0a"
Pkg = "44cfe95a-1eb2-52ea-b672-e2afdf69b78f"
ProgressMeter = "92933f4c-e287-5a05-a399-4b506db050ca"
SPICE = "5bab7191-041a-5c2e-a744-024b9c3a5062"
ScatteredInterpolation = "3f865c0f-6dca-5f4d-999b-29fe1e7e3c92"
StaticArrays = "90137ffa-7385-5640-81b9-e52037218182"
Statistics = "10745b16-79ce-11e8-11f9-7d13ad32a3b2"
StructArrays = "09ab397b-f2b6-538f-b94a-2f83cf4a842a"

[compat]
<<<<<<< HEAD
GLMakie = "0.8"
=======
ProgressMeter = "1"
SPICE = "0.2"
Interpolations = "0.14"
Makie = "0.19"
CairoMakie = "0.10"
ScatteredInterpolation = "0.3"
JLD2 = "0.4"
HalfEdges = "0.2"
DataFrames = "1"
>>>>>>> 87e1d0c3
julia = "1"

[extras]
Aqua = "4c88cf16-eb10-579e-8560-4a9242c79595"
Test = "8dfed614-e22c-5e08-85e1-65c5234f0b40"

[targets]
test = ["Aqua", "Test"]<|MERGE_RESOLUTION|>--- conflicted
+++ resolved
@@ -23,9 +23,7 @@
 StructArrays = "09ab397b-f2b6-538f-b94a-2f83cf4a842a"
 
 [compat]
-<<<<<<< HEAD
 GLMakie = "0.8"
-=======
 ProgressMeter = "1"
 SPICE = "0.2"
 Interpolations = "0.14"
@@ -35,7 +33,6 @@
 JLD2 = "0.4"
 HalfEdges = "0.2"
 DataFrames = "1"
->>>>>>> 87e1d0c3
 julia = "1"
 
 [extras]
