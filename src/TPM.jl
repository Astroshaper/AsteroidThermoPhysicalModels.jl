
# ****************************************************************
#         Types of solvers for heat conduction equations
# ****************************************************************

"""
Abstract type of a solver for a heat conduction equation 
"""
abstract type HeatConductionSolver end


"""
Type of the forward Euler method:
- Explicit in time
- First order in time

The `ForwardEulerSolver` type includes a vector for the temperature at the next time step.
"""
struct ForwardEulerSolver <: HeatConductionSolver
    T::Vector{Float64}
end

ForwardEulerSolver(thermo_params::AbstractThermoParams) = ForwardEulerSolver(thermo_params.n_depth)
ForwardEulerSolver(N::Integer) = ForwardEulerSolver(zeros(N))


"""
Type of the backward Euler method:
- Implicit in time (Unconditionally stable in the heat conduction equation)
- First order in time

The `BackwardEulerSolver` type has vectors for the tridiagonal matrix algorithm.
"""
struct BackwardEulerSolver <: HeatConductionSolver
    a::Vector{Float64}
    b::Vector{Float64}
    c::Vector{Float64}
    d::Vector{Float64}
    x::Vector{Float64}
end

BackwardEulerSolver(thermo_params::AbstractThermoParams) = BackwardEulerSolver(thermo_params.n_depth)
BackwardEulerSolver(N::Integer) = BackwardEulerSolver(zeros(N), zeros(N), zeros(N), zeros(N), zeros(N))


"""
Type of the Crank-Nicolson method:
- Implicit in time (Unconditionally stable in the heat conduction equation)
- Second order in time

The `CrankNicolsonSolver` type has vectors for the tridiagonal matrix algorithm.

# References
- https://en.wikipedia.org/wiki/Crank–Nicolson_method
"""
struct CrankNicolsonSolver <: HeatConductionSolver
    a::Vector{Float64}
    b::Vector{Float64}
    c::Vector{Float64}
    d::Vector{Float64}
    x::Vector{Float64}
end

CrankNicolsonSolver(thermo_params::AbstractThermoParams) = CrankNicolsonSolver(thermo_params.n_depth)
CrankNicolsonSolver(N::Integer) = CrankNicolsonSolver(zeros(N), zeros(N), zeros(N), zeros(N), zeros(N))


# ****************************************************************
#    Types of boundary conditions for heat conduction equations
# ****************************************************************

"""
Abstract type of a boundary condition for a heat conduction equation
"""
abstract type BoundaryCondition end


"""
Singleton type of radiation boundary condition
"""
struct RadiationBoundaryCondition <: BoundaryCondition end


"""
Singleton type of insulation boundary condition
"""
struct InsulationBoundaryCondition <: BoundaryCondition end


"""
Type of isothermal boundary condition
"""
struct IsothermalBoundaryCondition <: BoundaryCondition
    T_iso::Float64
end


# ****************************************************************
#                Types of thermophsycal models
# ****************************************************************


"""
Abstract type of an asteroid's thermophysical model.
The `AbstractAsteroidTPM` type is an alias for `AbstractAsteroidThermoPhysicalModel`.
"""
abstract type AbstractAsteroidThermoPhysicalModel end


"""
<<<<<<< HEAD
    broadcast_thermo_params!(thermo_params::ThermoParams, n_face::Int)

Broadcast the thermophysical parameters to all faces if the values are uniform globally.

# Arguments
- `thermo_params` : Thermophysical parameters
- `n_face`        : Number of faces on the shape model
"""
function broadcast_thermo_params!(thermo_params::ThermoParams, n_face::Int)
    if length(thermo_params.inertia) == 1
        resize!(thermo_params.skindepth,       n_face)
        resize!(thermo_params.inertia,         n_face)
        resize!(thermo_params.reflectance_vis, n_face)
        resize!(thermo_params.reflectance_ir,  n_face)
        resize!(thermo_params.emissivity,      n_face)

        thermo_params.skindepth[2:end]       .= thermo_params.skindepth[begin]
        thermo_params.inertia[2:end]         .= thermo_params.inertia[begin]
        thermo_params.reflectance_vis[2:end] .= thermo_params.reflectance_vis[begin]
        thermo_params.reflectance_ir[2:end]  .= thermo_params.reflectance_ir[begin]
        thermo_params.emissivity[2:end]      .= thermo_params.emissivity[begin]
    elseif length(thermo_params.inertia) == n_face
        # Do nothing
    else
        throw(ArgumentError("The length of the thermophysical parameters is invalid."))
    end
end


"""
    broadcast_thermo_params!(thermo_params::ThermoParams, shape::ShapeModel)

Broadcast the thermophysical parameters to all faces if the values are uniform globally.

# Arguments
- `thermo_params` : Thermophysical parameters
- `shape`         : Shape model
"""
broadcast_thermo_params!(thermo_params::ThermoParams, shape::ShapeModel) = broadcast_thermo_params!(thermo_params, length(shape.faces))


"""
    struct SingleTPM <: ThermoPhysicalModel
=======
    struct SingleAsteroidThermoPhysicalModel <: AbstractAsteroidThermoPhysicalModel
>>>>>>> 298185e9

# Fields
- `shape`          : Shape model
- `thermo_params`  : Thermophysical parameters

- `flux`           : Flux on each face. Matrix of size (Number of faces, 3). Three components are:
    - `flux[:, 1]`     : F_sun,  flux of direct sunlight
    - `flux[:, 2]`     : F_scat, flux of scattered light
    - `flux[:, 3]`     : F_rad,  flux of thermal emission from surrounding surface
- `temperature`    : Temperature matrix `(n_depth, n_face)` according to the number of depth cells `n_depth` and the number of faces `n_face`.

- `face_forces`    : Thermal force on each face
- `force`          : Thermal recoil force at body-fixed frame (Yarkovsky effect)
- `torque`         : Thermal recoil torque at body-fixed frame (YORP effect)

- `SELF_SHADOWING` : Flag to consider self-shadowing
- `SELF_HEATING`   : Flag to consider self-heating
- `SOLVER`         : Solver of heat conduction equation
- `BC_UPPER`       : Boundary condition at the upper boundary
- `BC_LOWER`       : Boundary condition at the lower boundary

# TODO:
- roughness_maps   ::ShapeModel[]
"""
struct SingleAsteroidThermoPhysicalModel{P<:AbstractThermoParams, S<:HeatConductionSolver, BU<:BoundaryCondition, BL<:BoundaryCondition} <: AbstractAsteroidThermoPhysicalModel
    shape          ::ShapeModel
    thermo_params  ::P

    flux           ::Matrix{Float64}  # (n_face, 3)
    temperature    ::Matrix{Float64}  # (n_depth, n_face)

    face_forces    ::Vector{SVector{3, Float64}}
    force          ::MVector{3, Float64}
    torque         ::MVector{3, Float64}

    SELF_SHADOWING ::Bool
    SELF_HEATING   ::Bool
    SOLVER         ::S
    BC_UPPER       ::BU
    BC_LOWER       ::BL
end


"""
    SingleAsteroidThermoPhysicalModel(shape, thermo_params; SELF_SHADOWING=true, SELF_HEATING=true) -> stpm

Construct a thermophysical model for a single asteroid (`SingleAsteroidThermoPhysicalModel`).

# Arguments
- `shape`          : Shape model
- `thermo_params`  : Thermophysical parameters

# Keyword arguments
- `SELF_SHADOWING` : Flag to consider self-shadowing
- `SELF_HEATING`   : Flag to consider self-heating
- `SOLVER`         : Solver of heat conduction equation
- `BC_UPPER`       : Boundary condition at the upper boundary
- `BC_LOWER`       : Boundary condition at the lower boundary
"""
function SingleAsteroidThermoPhysicalModel(shape, thermo_params; SELF_SHADOWING, SELF_HEATING, SOLVER, BC_UPPER, BC_LOWER)

    broadcast_thermo_params!(thermo_params, shape)

    n_depth = thermo_params.n_depth
    n_face = length(shape.faces)

    flux = zeros(n_face, 3)
    temperature = zeros(n_depth, n_face)

    face_forces = zeros(SVector{3, Float64}, n_face)
    force  = zero(MVector{3, Float64})
    torque = zero(MVector{3, Float64})

<<<<<<< HEAD
    return SingleTPM(shape, thermo_params, flux, temperature, face_forces, force, torque, SELF_SHADOWING, SELF_HEATING, SOLVER, BC_UPPER, BC_LOWER)
=======
    SingleAsteroidThermoPhysicalModel(shape, thermo_params, flux, temperature, face_forces, force, torque, SELF_SHADOWING, SELF_HEATING, SOLVER, BC_UPPER, BC_LOWER)
>>>>>>> 298185e9
end


"""
    struct BinaryAsteroidThermoPhysicalModel{M1, M2} <: AbstractAsteroidThermoPhysicalModel

# Fields
- `pri`              : TPM for the primary
- `sec`              : TPM for the secondary
- `MUTUAL_SHADOWING` : Flag to consider mutual shadowing
- `MUTUAL_HEATING`   : Flag to consider mutual heating
"""
struct BinaryAsteroidThermoPhysicalModel{M1, M2} <: AbstractAsteroidThermoPhysicalModel
    pri              ::M1
    sec              ::M2

    MUTUAL_SHADOWING ::Bool
    MUTUAL_HEATING   ::Bool
end


"""
    BinaryAsteroidThermoPhysicalModel(pri, sec; MUTUAL_SHADOWING=true, MUTUAL_HEATING=true) -> btpm

Construct a thermophysical model for a binary asteroid (`BinaryAsteroidThermoPhysicalModel`).
"""
<<<<<<< HEAD
function BinaryTPM(pri, sec; MUTUAL_SHADOWING, MUTUAL_HEATING)
    return BinaryTPM(pri, sec, MUTUAL_SHADOWING, MUTUAL_HEATING)
=======
function BinaryAsteroidThermoPhysicalModel(pri, sec; MUTUAL_SHADOWING, MUTUAL_HEATING)
    BinaryAsteroidThermoPhysicalModel(pri, sec, MUTUAL_SHADOWING, MUTUAL_HEATING)
>>>>>>> 298185e9
end


"""
Return surface temperature of a single asteroid corrsponding to each face.
"""
surface_temperature(stpm::SingleAsteroidThermoPhysicalModel) = stpm.temperature[begin, :]


# ****************************************************************
#                     Output data format
# ****************************************************************

"""
    struct SingleAsteroidThermoPhysicalModelResult

Output data format for `SingleAsteroidThermoPhysicalModel` 

# Fields
## Saved at all time steps
- `times`  : Timesteps, given the same vector as `ephem.time` [s]
- `E_in`   : Input energy per second on the whole surface [W]
- `E_out`  : Output enegey per second from the whole surface [W]
- `E_cons` : Energy conservation ratio [-], ratio of total energy going out to total energy coming in in the last rotation cycle
- `force`  : Thermal force on the asteroid [N]
- `torque` : Thermal torque on the asteroid [N ⋅ m]

## Saved only at the time steps desired by the user
- `times_to_save`          : Timesteps to save temperature and thermal force on every face [s]
- `depth_nodes`            : Depths of the calculation nodes for 1-D heat conduction [m], a vector of size `n_depth`
- `surface_temperature`    : Surface temperature [K], a matrix in size of `(n_face, n_time)`.
    - `n_face` : Number of faces
    - `n_time` : Number of time steps to save surface temperature
- `subsurface_temperature` : Temperature [K] as a function of depth [m] and time [s], `Dict` with face ID as key and a matrix `(n_depth, n_time)` as an entry.
    - `n_depth` : The number of the depth nodes
    - `n_time` : The number of time steps to save temperature
- `face_forces`            : Thermal force on every face of the shape model [N], a matrix in size of `(n_face, n_time)`.
    - `n_face` : Number of faces
    - `n_time` : Number of time steps to save surface temperature
"""
struct SingleAsteroidThermoPhysicalModelResult
    times  ::Vector{Float64}
    E_in   ::Vector{Float64}
    E_out  ::Vector{Float64}
    E_cons ::Vector{Float64}
    force  ::Vector{SVector{3, Float64}}
    torque ::Vector{SVector{3, Float64}}

    times_to_save          ::Vector{Float64}
    depth_nodes            ::Vector{Float64}
    surface_temperature    ::Matrix{Float64}
    subsurface_temperature ::Dict{Int, Matrix{Float64}}
    face_forces            ::Matrix{SVector{3, Float64}}
end


"""
Outer constructor of `SingleAsteroidThermoPhysicalModelResult`

# Arguments
- `stpm`          : Thermophysical model for a single asteroid
- `ephem`         : Ephemerides
- `times_to_save` : Timesteps to save temperature
- `face_ID`       : Face indices to save subsurface temperature
"""
function SingleAsteroidThermoPhysicalModelResult(stpm::SingleAsteroidThermoPhysicalModel, ephem, times_to_save::Vector{Float64}, face_ID::Vector{Int})
    n_step = length(ephem.time)             # Number of time steps
    n_step_to_save = length(times_to_save)  # Number of time steps to save temperature
    n_face = length(stpm.shape.faces)       # Number of faces of the shape model

    E_in   = zeros(n_step)
    E_out  = zeros(n_step)
    E_cons = fill(NaN, n_step)
    force  = zeros(SVector{3, Float64}, n_step)
    torque = zeros(SVector{3, Float64}, n_step)

    depth_nodes = stpm.thermo_params.Δz * (0:stpm.thermo_params.n_depth-1)
    surface_temperature = zeros(n_face, n_step_to_save)
    subsurface_temperature = Dict{Int,Matrix{Float64}}(
        i => zeros(stpm.thermo_params.n_depth, n_step_to_save) for i in face_ID
    )
    face_forces = zeros(SVector{3, Float64}, n_face, n_step_to_save)

    return SingleAsteroidThermoPhysicalModelResult(
        ephem.time,
        E_in,
        E_out,
        E_cons,
        force,
        torque,
        times_to_save,
        depth_nodes,
        surface_temperature,
        subsurface_temperature,
        face_forces,
    )
end


"""
    struct BinaryAsteroidThermoPhysicalModelResult

Output data format for `BinaryAsteroidThermoPhysicalModel`

# Fields
- `pri` : TPM result for the primary
- `sec` : TPM result for the secondary
"""
struct BinaryAsteroidThermoPhysicalModelResult
    pri::SingleAsteroidThermoPhysicalModelResult
    sec::SingleAsteroidThermoPhysicalModelResult
end


"""
Outer constructor of `BinaryAsteroidThermoPhysicalModelResult`

# Arguments
- `btpm`          : Thermophysical model for a binary asteroid
- `ephem`         : Ephemerides
- `times_to_save` : Timesteps to save temperature (Common to both the primary and the secondary)
- `face_ID_pri`   : Face indices to save subsurface temperature of the primary
- `face_ID_sec`   : Face indices to save subsurface temperature of the secondary
"""
function BinaryAsteroidThermoPhysicalModelResult(btpm::BinaryAsteroidThermoPhysicalModel, ephem, times_to_save::Vector{Float64}, face_ID_pri::Vector{Int}, face_ID_sec::Vector{Int})
    result_pri = SingleAsteroidThermoPhysicalModelResult(btpm.pri, ephem, times_to_save, face_ID_pri)
    result_sec = SingleAsteroidThermoPhysicalModelResult(btpm.sec, ephem, times_to_save, face_ID_sec)

    return BinaryAsteroidThermoPhysicalModelResult(result_pri, result_sec)
end


"""
    update_TPM_result!(result::SingleAsteroidThermoPhysicalModelResult, stpm::SingleAsteroidThermoPhysicalModel, i_time::Integer)

Save the results of TPM at the time step `i_time` to `result`.

# Arguments
- `result` : Output data format for `SingleAsteroidThermoPhysicalModel`
- `stpm`   : Thermophysical model for a single asteroid
- `i_time` : Time step to save data
"""
function update_TPM_result!(result::SingleAsteroidThermoPhysicalModelResult, stpm::SingleAsteroidThermoPhysicalModel, i_time::Integer)
    result.E_in[i_time]   = energy_in(stpm)
    result.E_out[i_time]  = energy_out(stpm)
    result.force[i_time]  = stpm.force
    result.torque[i_time] = stpm.torque

    P  = stpm.thermo_params.period # Rotation period
    t  = result.times[i_time]      # Current time
    t₀ = result.times[begin]   # Time at the beginning of the simulation

    if t > t₀ + P  # Note that `E_cons` cannot be calculated during the first rotation
        n_step_in_period = count(@. t - P ≤ result.times < t)  # Number of time steps within the last rotation

        ΣE_in  = sum(result.E_in[n-1]  * (result.times[n] - result.times[n-1]) for n in (i_time - n_step_in_period + 1):i_time)
        ΣE_out = sum(result.E_out[n-1] * (result.times[n] - result.times[n-1]) for n in (i_time - n_step_in_period + 1):i_time)

        result.E_cons[i_time] = ΣE_out / ΣE_in
    end

    if t in result.times_to_save  # In the step of saving temperature
        i_time_save = findfirst(isequal(t), result.times_to_save)

        result.surface_temperature[:, i_time_save] .= surface_temperature(stpm)

        for (i, temperature) in result.subsurface_temperature
            temperature[:, i_time_save] .= stpm.temperature[:, i]
        end

        result.face_forces[:, i_time_save] .= stpm.face_forces
    end
end


"""
    update_TPM_result!(result::BinaryAsteroidThermoPhysicalModelResult, btpm::BinaryAsteroidThermoPhysicalModel, ephem, i_time::Integer)

Save the results of TPM at the time step `i_time` to `result`.

# Arguments
- `result` : Output data format for `BinaryAsteroidThermoPhysicalModel`
- `btpm`   : Thermophysical model for a binary asteroid
- `ephem`  : Ephemerides
- `i_time`     : Time step
"""
function update_TPM_result!(result::BinaryAsteroidThermoPhysicalModelResult, btpm::BinaryAsteroidThermoPhysicalModel, i_time::Integer)
    update_TPM_result!(result.pri, btpm.pri, i_time)
    update_TPM_result!(result.sec, btpm.sec, i_time)
end


"""
    export_TPM_results(dirpath, result::SingleAsteroidThermoPhysicalModelResult)

Export the result of `SingleAsteroidThermoPhysicalModel` to CSV files. 
The output files are saved in the following directory structure:

    dirpath
    ├── physical_quantities.csv
    ├── subsurface_temperature.csv
    ├── surface_temperature.csv
    └── thermal_force.csv

# Arguments
- `dirpath` : Path to the directory to save CSV files.
- `result`  : Output data format for `SingleAsteroidThermoPhysicalModel`
"""
function export_TPM_results(dirpath, result::SingleAsteroidThermoPhysicalModelResult)
    
    df = DataFrame()
    df.time     = result.times
    df.E_in     = result.E_in
    df.E_out    = result.E_out
    df.E_cons   = result.E_cons
    df.force_x  = [f[1] for f in result.force]
    df.force_y  = [f[2] for f in result.force]
    df.force_z  = [f[3] for f in result.force]
    df.torque_x = [τ[1] for τ in result.torque]
    df.torque_y = [τ[2] for τ in result.torque]
    df.torque_z = [τ[3] for τ in result.torque]
    
    CSV.write(joinpath(dirpath, "physical_quantities.csv"), df)

    ##= Surface temperature =##
    filepath = joinpath(dirpath, "surface_temperature.csv")
    df = hcat(
        DataFrame(time = result.times_to_save),
        DataFrame(
            result.surface_temperature',
            ["face_$(i)" for i in 1:size(result.surface_temperature, 1)]
        ),
    )

    CSV.write(filepath, df)

    ##= Subsurface temperature =##
    filepath = joinpath(dirpath, "subsurface_temperature.csv")
    
    nrows = length(result.depth_nodes) * length(result.times_to_save)
    df = DataFrame(
        time  = reshape([t for _ in result.depth_nodes, t in result.times_to_save], nrows),
        depth = reshape([d for d in result.depth_nodes, _ in result.times_to_save], nrows),
    )

    # Add a column for each face
    for (i, subsurface_temperature) in collect(result.subsurface_temperature)
        df[:, "face_$(i)"] =
            reshape(subsurface_temperature, length(subsurface_temperature))
    end

    # Sort the columns by the face ID
    keys_sorted = sort(names(df[:, 3:end]), by=x->parse(Int, replace(x, r"[^0-9]" => "")))
    df = df[:, ["time", "depth", keys_sorted...]]

    CSV.write(filepath, df)

    ##= Thermal force on every face of the shape model =##
    filepath = joinpath(dirpath, "thermal_force.csv")

    n_face = size(result.face_forces, 1)  # Number of faces of the shape model
    n_step = size(result.face_forces, 2)  # Number of time steps to save temperature
    nrows = n_face * n_step

    df = DataFrame(
        time = reshape([t for _ in 1:n_face, t in result.times_to_save], nrows),
        face = reshape([i for i in 1:n_face, _ in result.times_to_save], nrows),
    )
    df.x = reshape([f[1] for f in result.face_forces], nrows)  # x-component of the thermal force
    df.y = reshape([f[2] for f in result.face_forces], nrows)  # y-component of the thermal force
    df.z = reshape([f[3] for f in result.face_forces], nrows)  # z-component of the thermal force

    CSV.write(filepath, df)
end


"""
    export_TPM_results(dirpath, result::BinaryAsteroidThermoPhysicalModelResult)

Export the result of `BinaryAsteroidThermoPhysicalModel` to CSV files. 
The output files are saved in the following directory structure:

    dirpath
    ├── pri
    │   ├── physical_quantities.csv
    │   ├── subsurface_temperature.csv
    │   ├── surface_temperature.csv
    │   └── thermal_force.csv
    └── sec
        ├── physical_quantities.csv
        ├── subsurface_temperature.csv
        ├── surface_temperature.csv
        └── thermal_force.csv

# Arguments
- `dirpath` : Path to the directory to save CSV files.
- `result`  : Output data format for `BinaryAsteroidThermoPhysicalModel`
"""
function export_TPM_results(dirpath, result::BinaryAsteroidThermoPhysicalModelResult)
    dirpath_pri = joinpath(dirpath, "pri")
    dirpath_sec = joinpath(dirpath, "sec")

    mkpath(dirpath_pri)
    mkpath(dirpath_sec)

    export_TPM_results(dirpath_pri, result.pri)
    export_TPM_results(dirpath_sec, result.sec)
end


# ****************************************************************
#                   Initialize temperatures
# ****************************************************************


"""
    subsolar_temperature(r☉) -> Tₛₛ

Subsolar temperature [K] on an asteroid at a heliocentric distance `r☉` [m],
assuming radiative equilibrium with zero conductivity.
"""
subsolar_temperature(r☉, params::AbstractThermoParams) = subsolar_temperature(r☉, params.reflectance_vis, params.emissivity)

function subsolar_temperature(r☉, R_vis, ε)
    Φ = SOLAR_CONST / (norm(r☉) * m2au)^2  # Energy flux at the solar distance [W/m²]
    Tₛₛ = ((1 - R_vis) * Φ / (ε * σ_SB))^(1/4)

    return Tₛₛ
end


"""
    init_temperature!(stpm::SingleAsteroidThermoPhysicalModel, T₀::Real)

Initialize all temperature cells at the given temperature `T₀`

# Arguments
- `stpm` : Thermophysical model for a single asteroid
- `T₀`   : Initial temperature of all cells [K]
"""
function init_temperature!(stpm::SingleAsteroidThermoPhysicalModel, T₀::Real)
    stpm.temperature .= T₀
end


"""
    init_temperature!(btpm::BinaryTBinaryAsteroidThermoPhysicalModelPM, T₀::Real)

Initialize all temperature cells at the given temperature `T₀`

# Arguments
- `btpm` : Thermophysical model for a binary asteroid
- `T₀`   : Initial temperature of all cells [K]
"""
function init_temperature!(btpm::BinaryAsteroidThermoPhysicalModel, T₀::Real)
    init_temperature!(btpm.pri, T₀)
    init_temperature!(btpm.sec, T₀)
end


# ****************************************************************
#                    Thermophysical modeling
# ****************************************************************


"""
    run_TPM!(stpm::SingleAsteroidThermoPhysicalModel, ephem, savepath)

Run TPM for a single asteroid.

# Arguments
- `stpm`          : Thermophysical model for a single asteroid
- `ephem`         : Ephemerides
    - `ephem.time` : Ephemeris times
    - `ephem.sun`  : Sun's position in the asteroid-fixed frame (Not normalized)
- `times_to_save` : Timesteps to save temperature
- `face_ID`       : Face indices where to save subsurface termperature

# Keyword arguments
- `show_progress` : Flag to show the progress meter
"""
function run_TPM!(stpm::SingleAsteroidThermoPhysicalModel, ephem, times_to_save::Vector{Float64}, face_ID::Vector{Int}; show_progress=true)

    result = SingleAsteroidThermoPhysicalModelResult(stpm, ephem, times_to_save, face_ID)

    ## ProgressMeter setting
    if show_progress
        p = Progress(length(ephem.time); dt=1, desc="Running TPM...", showspeed=true)
        ProgressMeter.ijulia_behavior(:clear)
    end
    
    for i_time in eachindex(ephem.time)
        r☉ = ephem.sun[i_time]

        update_flux_sun!(stpm, r☉)
        update_flux_scat_single!(stpm)
        update_flux_rad_single!(stpm)
        
        update_thermal_force!(stpm)

        update_TPM_result!(result, stpm, i_time)  # Save data
        
        ## Update the progress meter
        if show_progress
            showvalues = [
                ("Timestep ", i_time),
                ("E_cons   ", result.E_cons[i_time]),
            ]
            ProgressMeter.next!(p; showvalues)
        end

        i_time == length(ephem.time) && break  # Stop to update the temperature at the final step
        Δt = ephem.time[i_time+1] - ephem.time[i_time]
        update_temperature!(stpm, Δt)
    end
    
    return result
end

"""
    run_TPM!(btpm::BinaryAsteroidThermoPhysicalModel, ephem, savepath)

Run TPM for a binary asteroid.

# Arguments
- `btpm`          : Thermophysical model for a binary asteroid
- `ephem`         : Ephemerides
    - `time` : Ephemeris times
    - `sun1` : Sun's position in the primary's frame
    - `sun2` : Sun's position in the secondary's frame
    - `sec`  : Secondary's position in the primary's frame
    - `P2S`  : Rotation matrix from primary to secondary frames
    - `S2P`  : Rotation matrix from secondary to primary frames
- `times_to_save` : Timesteps to save temperature
- `face_ID_pri`   : Face indices where to save subsurface termperature for the primary
- `face_ID_sec`   : Face indices where to save subsurface termperature for the secondary

# Keyword arguments
- `show_progress` : Flag to show the progress meter
"""
function run_TPM!(btpm::BinaryAsteroidThermoPhysicalModel, ephem, times_to_save::Vector{Float64}, face_ID_pri::Vector{Int}, face_ID_sec::Vector{Int}; show_progress=true)

    result = BinaryAsteroidThermoPhysicalModelResult(btpm, ephem, times_to_save, face_ID_pri, face_ID_sec)

    ## ProgressMeter setting
    if show_progress
        p = Progress(length(ephem.time); dt=1, desc="Running TPM...", showspeed=true)
        ProgressMeter.ijulia_behavior(:clear)
    end
    
    for i_time in eachindex(ephem.time)
        r☉₁ = ephem.sun1[i_time]  # Sun's position in the primary's frame
        r☉₂ = ephem.sun2[i_time]  # Sun's position in the secondary's frame
        rₛ  = ephem.sec[i_time]   # Secondary's position in the primary's frame
        R₂₁ = ephem.S2P[i_time]   # Rotation matrix from secondary to primary frames

        ## Update enegey flux
        update_flux_sun!(btpm, r☉₁, r☉₂)
        mutual_shadowing!(btpm, r☉₁, rₛ, R₂₁)  # Mutual-shadowing (eclipse)
        update_flux_scat_single!(btpm)
        update_flux_rad_single!(btpm)
        mutual_heating!(btpm, rₛ, R₂₁)         # Mutual-heating

        update_thermal_force!(btpm)

        update_TPM_result!(result, btpm, i_time)  # Save data

        ## Update the progress meter
        if show_progress
            showvalues = [
                ("Timestep             ", i_time),
                ("E_cons for primary   ", result.pri.E_cons[i_time]),
                ("E_cons for secondary ", result.sec.E_cons[i_time]),
            ]
            ProgressMeter.next!(p; showvalues)
        end
        
        ## Update temperature distribution
        i_time == length(ephem.time) && break  # Stop to update the temperature at the final step
        Δt = ephem.time[i_time+1] - ephem.time[i_time]
        update_temperature!(btpm, Δt)
    end

    return result
end<|MERGE_RESOLUTION|>--- conflicted
+++ resolved
@@ -108,7 +108,6 @@
 
 
 """
-<<<<<<< HEAD
     broadcast_thermo_params!(thermo_params::ThermoParams, n_face::Int)
 
 Broadcast the thermophysical parameters to all faces if the values are uniform globally.
@@ -151,10 +150,7 @@
 
 
 """
-    struct SingleTPM <: ThermoPhysicalModel
-=======
     struct SingleAsteroidThermoPhysicalModel <: AbstractAsteroidThermoPhysicalModel
->>>>>>> 298185e9
 
 # Fields
 - `shape`          : Shape model
@@ -228,11 +224,7 @@
     force  = zero(MVector{3, Float64})
     torque = zero(MVector{3, Float64})
 
-<<<<<<< HEAD
-    return SingleTPM(shape, thermo_params, flux, temperature, face_forces, force, torque, SELF_SHADOWING, SELF_HEATING, SOLVER, BC_UPPER, BC_LOWER)
-=======
     SingleAsteroidThermoPhysicalModel(shape, thermo_params, flux, temperature, face_forces, force, torque, SELF_SHADOWING, SELF_HEATING, SOLVER, BC_UPPER, BC_LOWER)
->>>>>>> 298185e9
 end
 
 
@@ -259,13 +251,8 @@
 
 Construct a thermophysical model for a binary asteroid (`BinaryAsteroidThermoPhysicalModel`).
 """
-<<<<<<< HEAD
-function BinaryTPM(pri, sec; MUTUAL_SHADOWING, MUTUAL_HEATING)
-    return BinaryTPM(pri, sec, MUTUAL_SHADOWING, MUTUAL_HEATING)
-=======
 function BinaryAsteroidThermoPhysicalModel(pri, sec; MUTUAL_SHADOWING, MUTUAL_HEATING)
     BinaryAsteroidThermoPhysicalModel(pri, sec, MUTUAL_SHADOWING, MUTUAL_HEATING)
->>>>>>> 298185e9
 end
 
 
